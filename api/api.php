<?php

// Composer Autoloader
$loader = require __DIR__ . '/../vendor/autoload.php';

// Non-autoload components
$configFile = __DIR__ . '/config.php';
if (!file_exists($configFile)) {
    return create_ping_server();
}

require $configFile;

// Define directus environment
defined('DIRECTUS_ENV')
|| define('DIRECTUS_ENV', (getenv('DIRECTUS_ENV') ? getenv('DIRECTUS_ENV') : 'production'));

switch (DIRECTUS_ENV) {
    case 'development_enforce_nonce':
    case 'development':
    case 'staging':
        break;
    case 'production':
    default:
        error_reporting(0);
        break;
}

$isHttps = isset($_SERVER['HTTPS']) && $_SERVER['HTTPS'] != 'off';
$url = ($isHttps ? 'https' : 'http') . '://' . $_SERVER['HTTP_HOST'];
define('HOST_URL', $url);
define('API_PATH', dirname(__FILE__));
define('BASE_PATH', dirname(API_PATH));

use Directus\Authentication\RequestNonceProvider;
use Directus\Bootstrap;
<<<<<<< HEAD
use Directus\Database\SchemaManager;
use Directus\Database\TableGateway\DirectusActivityTableGateway;
use Directus\Database\TableGateway\DirectusBookmarksTableGateway;
use Directus\Database\TableGateway\DirectusGroupsTableGateway;
use Directus\Database\TableGateway\DirectusMessagesRecipientsTableGateway;
use Directus\Database\TableGateway\DirectusMessagesTableGateway;
use Directus\Database\TableGateway\DirectusPreferencesTableGateway;
use Directus\Database\TableGateway\DirectusPrivilegesTableGateway;
use Directus\Database\TableGateway\DirectusSettingsTableGateway;
use Directus\Database\TableGateway\DirectusUiTableGateway;
use Directus\Database\TableGateway\DirectusUsersTableGateway;
use Directus\Database\TableGateway\RelationalTableGateway as TableGateway;
use Directus\Database\TableSchema;
=======
use Directus\Db\SchemaManager;
use Directus\Db\TableGateway\DirectusActivityTableGateway;
use Directus\Db\TableGateway\DirectusBookmarksTableGateway;
use Directus\Db\TableGateway\DirectusGroupsTableGateway;
use Directus\Db\TableGateway\DirectusMessagesRecipientsTableGateway;
use Directus\Db\TableGateway\DirectusMessagesTableGateway;
use Directus\Db\TableGateway\DirectusPreferencesTableGateway;
use Directus\Db\TableGateway\DirectusPrivilegesTableGateway;
use Directus\Db\TableGateway\DirectusSettingsTableGateway;
use Directus\Db\TableGateway\DirectusUiTableGateway;
use Directus\Db\TableGateway\DirectusUsersTableGateway;
use Directus\Db\TableGateway\RelationalTableGatewayWithConditions as TableGateway;
use Directus\Db\TableSchema;
>>>>>>> c28b76b3
use Directus\Exception\ExceptionHandler;
use Directus\Mail\Mail;
use Directus\MemcacheProvider;
use Directus\Permissions\Exception\UnauthorizedTableAlterException;
use Directus\Util\ArrayUtils;
use Directus\Util\DateUtils;
use Directus\Util\SchemaUtils;
use Directus\Util\StringUtils;
use Directus\View\ExceptionView;
use Directus\View\JsonView;

// use Directus\Files;
// use Directus\Files\Upload;
// use Directus\Database\TableGateway\DirectusIPWhitelist;

// API Version shortcut for routes:
$v = API_VERSION;

/**
 * Slim App & Directus Providers
 */

$app = Bootstrap::get('app');
$requestNonceProvider = new RequestNonceProvider(Bootstrap::get('session'));

/**
 * Load Registered Hooks
 */
$config = Bootstrap::get('config');
if (array_key_exists('hooks', $config)) {
    load_registered_hooks($config['hooks'], false);
}

if (array_key_exists('filters', $config)) {
    // set seconds parameter "true" to add as filters
    load_registered_hooks($config['filters'], true);
}

$app->add(new \Directus\Slim\CorsMiddleware());

/**
 * Catch user-related exceptions & produce client responses.
 */

$app->config('debug', false);
$exceptionView = new ExceptionView();
$exceptionHandler = function (\Exception $exception) use ($app, $exceptionView) {
    $app->emitter->run('application.error', [$exception]);
    $config = $app->container->get('config');
    if (ArrayUtils::get($config, 'app.debug', true)) {
        $exceptionView->exceptionHandler($app, $exception);
    } else {
        $response = $app->response();
        $response->header('Content-type', 'application/json');
        JsonView::render([
            'error' => [
                'message' => $exception->getMessage()
            ]
        ]);
    }
};
$app->error($exceptionHandler);
// // Catch runtime erros etc. as well
// set_exception_handler($exceptionHandler);
$exceptionHandler = new ExceptionHandler;

// Routes which do not need protection by the authentication and the request
// nonce enforcement.
// @TODO: Move this to a middleware
$authAndNonceRouteWhitelist = [
    'auth_login',
    'auth_logout',
    'auth_session',
    'auth_clear_session',
    'auth_nonces',
    'auth_reset_password',
    'auth_forgot_password',
    'debug_acl_poc',
    'ping_server',
    'request_token',
];

/**
 * Bootstrap Providers
 */

/**
 * @var \Zend\Db\Adapter\AdapterInterface
 */
$ZendDb = Bootstrap::get('ZendDb');

/**
 * @var \Directus\Permissions\Acl
 */
$acl = Bootstrap::get('acl');
$authentication = Bootstrap::get('auth');

$app->emitter->run('application.boot', $app);

/**
 * Creates and /<version>/ping endpoint
 */
create_ping_route($app);

$app->hook('slim.before.dispatch', function () use ($app, $requestNonceProvider, $authAndNonceRouteWhitelist, $ZendDb, $acl, $authentication) {
    // API/Server is about to initialize
    $app->emitter->run('application.init', $app);

    /** Skip routes which don't require these protections */
    $routeName = $app->router()->getCurrentRoute()->getName();
    if (!in_array($routeName, $authAndNonceRouteWhitelist)) {
        $headers = $app->request()->headers();
        $authToken = false;
        if ($app->request()->get('access_token')) {
            $authToken = $app->request()->get('access_token');
        } elseif ($headers->has('Php-Auth-User')) {
            $authUser = $headers->get('Php-Auth-User');
            $authPassword = $headers->get('Php-Auth-Pw');
            if ($authUser && empty($authPassword)) {
                $authToken = $authUser;
            }
        } elseif ($headers->has('Authorization')) {
            $authorizationHeader = $headers->get('Authorization');
            if (preg_match("/Bearer\s+(.*)$/i", $authorizationHeader, $matches)) {
                $authToken = $matches[1];
            }
        }

        if ($authToken) {
            $DirectusUsersTableGateway = new \Zend\Db\TableGateway\TableGateway('directus_users', $ZendDb);
            $user = $DirectusUsersTableGateway->select(['token' => $authToken]);
            $userFound = $user->count() > 0 ? true : false;

            if (!$userFound) {
                $app->halt(401, __t('you_must_be_logged_in_to_access_the_api'));
            }

            $user = $user->toArray();
            $user = reset($user);

            // ------------------------------
            // Check if group needs whitelist
            $groupId = $user['group'];
            $directusGroupsTableGateway = new DirectusGroupsTableGateway($ZendDb, $acl);
            if (!$directusGroupsTableGateway->acceptIP($groupId, $app->request->getIp())) {
                $app->contentType('application/javascript');
                $app->response->setStatus(401);
                JsonView::render([
                    'message' => 'Request not allowed from IP address',
                    'success' => false
                ]);
                $app->stop();
            }

            // Uf the request it's done by authentication
            // Store the session information in a global variable
            // And we retrieve this information back to session at the end of the execution.
            // See slim.after hook.
            $GLOBALS['__SESSION'] = $_SESSION;
            // Reset SESSION values
            $_SESSION = [];

            $authentication->setLoggedUser($user['id']);
            $app->emitter->run('directus.authenticated', [$app, $user]);
            $app->emitter->run('directus.authenticated.token', [$app, $user]);

            // Reload all user permissions
            // At this point ACL has run and loaded all permissions
            // This behavior works as expected when you are logged to the CMS/Management
            // When logged through API we need to reload all their permissions
            $privilegesTable = new DirectusPrivilegesTableGateway($ZendDb, $acl);
            $acl->setGroupPrivileges($privilegesTable->getGroupPrivileges($user['group']));
            // @TODO: Adding an user should auto set its ID and GROUP
            $acl->setUserId($user['id']);
            $acl->setGroupId($user['group']);
        }

        /** Enforce required authentication. */
        if (!$authentication->loggedIn()) {
            $app->halt(401, __t('you_must_be_logged_in_to_access_the_api'));
        }

        /** Enforce required request nonces. */
        // NOTE: do no use nonce until it's well implemented
        // OR in fact if it's actually necessary.
        // nonce needs to be checked
        // otherwise an error is thrown
        if (!$requestNonceProvider->requestHasValidNonce() && !$authToken) {
            //     if('development' !== DIRECTUS_ENV) {
            //         $app->halt(401, __t('invalid_request_nonce'));
            //     }
        }

        // User is authenticated
        // And Directus is about to start
        $app->emitter->run('directus.start', $app);

        /** Include new request nonces in the response headers */
        $response = $app->response();
        $newNonces = $requestNonceProvider->getNewNoncesThisRequest();
        $nonce_options = $requestNonceProvider->getOptions();
        $response[$nonce_options['nonce_response_header']] = implode($newNonces, ',');
    }

    $permissions = $app->container->get('acl');
    $permissions->setUserId($acl->getUserId());
    $permissions->setGroupId($acl->getGroupId());
    $permissions->setGroupPrivileges($acl->getGroupPrivileges());
    $app->container->set('auth', Bootstrap::get('auth'));

    \Directus\Database\TableSchema::setAclInstance($permissions);
    \Directus\Database\TableSchema::setConnectionInstance($ZendDb);
    \Directus\Database\TableSchema::setConfig(Bootstrap::get('config'));
    \Directus\Database\TableGateway\BaseTableGateway::setHookEmitter($app->container->get('emitter'));

    $app->container->set('schemaManager', Bootstrap::get('schemaManager'));
});

$app->hook('slim.after', function () use ($app) {
    // retrieve session from global
    // if the session exists on globals it means this is a request with basic authentication
    if (array_key_exists('__SESSION', $GLOBALS)) {
        $_SESSION = $GLOBALS['__SESSION'];
    }

    // API/Server is about to shutdown
    $app->emitter->run('application.shutdown', $app);
});

/**
 * Authentication
 */

<<<<<<< HEAD
$DirectusUsersTableGateway = new DirectusUsersTableGateway($ZendDb, $acl);
$authentication->setUserCacheRefreshProvider(function ($userId) use ($DirectusUsersTableGateway) {
    $cacheFn = function () use ($userId, $DirectusUsersTableGateway) {
        return $DirectusUsersTableGateway->find($userId);
    };

    $cacheKey = MemcacheProvider::getKeyDirectusUserFind($userId);
    // $user = $DirectusUsersTableGateway->memcache->getOrCache($cacheKey, $cacheFn, 10800);
    $user = $cacheFn();
=======
$DirectusUsersTableGateway = new DirectusUsersTableGateway($acl, $ZendDb);
Auth::setUserCacheRefreshProvider(function ($userId) use ($DirectusUsersTableGateway) {
    static $users = [];
    $cacheFn = function () use ($userId, $DirectusUsersTableGateway) {
        return $DirectusUsersTableGateway->find($userId);
    };
    if (isset($users[$userId])) {
        return $users[$userId];
    }

    $cacheKey = MemcacheProvider::getKeyDirectusUserFind($userId);
    $user = $DirectusUsersTableGateway->memcache->getOrCache($cacheKey, $cacheFn, 10800);

    $users[$userId] = $user;

>>>>>>> c28b76b3
    return $user;
});

if ($authentication->loggedIn()) {
    $user = $authentication->getUserRecord();
    $acl->setUserId($user['id']);
    $acl->setGroupId($user['group']);
    $privilegesTable = new DirectusPrivilegesTableGateway($ZendDb, $acl);
    $acl->setGroupPrivileges($privilegesTable->getGroupPrivileges($user['group']));
}

/**
 * Request Payload
 */

$params = $app->request->get();
$requestPayload = $app->request->post();

$endpoints = Bootstrap::getCustomEndpoints();
foreach ($endpoints as $endpoint) {
    require $endpoint;
}

/**
 * Extension Alias
 */
if (isset($_REQUEST['run_extension']) && $_REQUEST['run_extension']) {
    // Validate extension name
    $extensionName = $_REQUEST['run_extension'];
    if (!Bootstrap::extensionExists($extensionName)) {
        header('HTTP/1.0 404 Not Found');
        return JsonView::render(['message' => __t('no_such_extensions')]);
    }
    // Validate request nonce
    // NOTE: do no use nonce until it's well implemented
    // OR in fact if it's actually necessary.
    // nonce needs to be checked
    // otherwise an error is thrown
    if (!$requestNonceProvider->requestHasValidNonce()) {
        //     if('development' !== DIRECTUS_ENV) {
        //         header("HTTP/1.0 401 Unauthorized");
        //         return JsonView::render(array('message' => __t('unauthorized_nonce')));
        //     }
    }
    $extensionsDirectory = APPLICATION_PATH . '/customs/extensions';
    $responseData = require "$extensionsDirectory/$extensionName/api.php";
    $nonceOptions = $requestNonceProvider->getOptions();
    $newNonces = $requestNonceProvider->getNewNoncesThisRequest();
    header($nonceOptions['nonce_response_header'] . ': ' . implode($newNonces, ','));
    if (!is_array($responseData)) {
        throw new \RuntimeException(__t('extension_x_must_return_array_got_y_instead', [
            'extension_name' => $extensionName,
            'type' => gettype($responseData)
        ]));
    }
    return JsonView::render($responseData);
}


$app->group('/1.1', function() use($app) {
    // =============================================================================
    // Authentication
    // =============================================================================
    $app->post('/auth/request-token/?', '\Directus\API\Routes\A1\Auth:requestToken')
        ->name('request_token');
    $app->post('/auth/login/?', '\Directus\API\Routes\A1\Auth:login')
        ->name('auth_login');
    $app->get('/auth/logout(:/inactive)/?', '\Directus\API\Routes\A1\Auth:logout')
        ->name('auth_logout');
    $app->get('/auth/reset-password/:token/?', '\Directus\API\Routes\A1\Auth:resetPassword')
        ->name('auth_reset_password');
    $app->post('/auth/forgot-password/?', '\Directus\API\Routes\A1\Auth:forgotPassword')
        ->name('auth_forgot_password');
    $app->get('/auth/permissions/?', '\Directus\API\Routes\A1\Auth:permissions')
        ->name('auth_permissions');

    // =============================================================================
    // UTILS
    // =============================================================================
    $app->post('/hash/?', '\Directus\API\Routes\A1\Utils:hash')->name('utils_hash');
    $app->post('/random/?', '\Directus\API\Routes\A1\Utils:randomString')->name('utils_random');

    // =============================================================================
    // Privileges
    // =============================================================================
    $app->get('/privileges/:groupId(/:tableName)/?', '\Directus\API\Routes\A1\Privileges:showPrivileges');
    $app->post('/privileges/:groupId/?', '\Directus\API\Routes\A1\Privileges:createPrivileges');
    $app->put('/privileges/:groupId/:privilegeId/?', '\Directus\API\Routes\A1\Privileges:updatePrivileges');

    // =============================================================================
    // ENTRIES COLLECTION
    // =============================================================================
    $app->map('/tables/:table/rows/?', '\Directus\API\Routes\A1\Entries:rows')
        ->via('GET', 'POST', 'PUT');
    $app->map('/tables/:table/rows/:id/?', '\Directus\API\Routes\A1\Entries:row')
        ->via('DELETE', 'GET', 'PUT', 'PATCH');
    $app->map('/tables/:table/rows/bulk/?', '\Directus\API\Routes\A1\Entries:rowsBulk')
        ->via('POST', 'PATCH', 'PUT', 'DELETE');
    $app->get('/tables/:table/typeahead/?', '\Directus\API\Routes\A1\Entries:typeAhead');

    // =============================================================================
    // ACTIVITY
    // =============================================================================
    $app->get('/activity/?', '\Directus\API\Routes\A1\Activity:activity');

    // =============================================================================
    // COLUMNS
    // =============================================================================
    // GET all table columns, or POST one new table column
    $app->map('/tables/:table/columns/?', '\Directus\API\Routes\A1\Table:columns')
        ->via('GET', 'POST');
    // GET or PUT one column
    $app->map('/tables/:table/columns/:column/?', '\Directus\API\Routes\A1\Table:column')
        ->via('GET', 'PUT', 'DELETE');
    $app->post('/tables/:table/columns/:column/?', '\Directus\API\Routes\A1\Table:postColumn');

    // =============================================================================
    // GROUPS
    // =============================================================================
    $app->map('/groups/?', '\Directus\API\Routes\A1\Groups:groups')
        ->via('GET', 'POST');
    $app->get('/groups/:id/?', '\Directus\API\Routes\A1\Groups:group');

    // =============================================================================
    // FILES
    // =============================================================================
    $app->map('/files(/:id)/?', '\Directus\API\Routes\A1\Files:files')
        ->via('GET', 'PATCH', 'POST', 'PUT');

    // =============================================================================
    // UPLOAD
    // =============================================================================
    $app->post('/upload/?', '\Directus\API\Routes\A1\Files:upload');
    $app->post('/upload/link/?', '\Directus\API\Routes\A1\Files:uploadLink');

    // =============================================================================
    // PREFERENCES
    // =============================================================================
    $app->map('/tables/:table/preferences/?', '\Directus\API\Routes\A1\Preferences:mapPreferences')
        ->via('GET', 'POST', 'PUT', 'DELETE');

    $app->get('/preferences/:table', '\Directus\API\Routes\A1\Preferences:getPreferences');

    // =============================================================================
    // BOOKMARKS
    // =============================================================================
    $app->get('/bookmarks/self/?', '\Directus\API\Routes\A1\Bookmarks:selfBookmarks');
    $app->get('/bookmarks/user/:id?', '\Directus\API\Routes\A1\Bookmarks:userBookmarks');
    $app->get('/bookmarks/?', '\Directus\API\Routes\A1\Bookmarks:allBookmarks');
    $app->map('/bookmarks(/:id)/?', '\Directus\API\Routes\A1\Bookmarks:bookmarks')
        ->via('POST', 'PUT', 'DELETE');

    // =============================================================================
    // REVISIONS
    // =============================================================================
    $app->get('/tables/:table/rows/:id/revisions/?', '\Directus\API\Routes\A1\Revisions:revisions');

    // =============================================================================
    // SETTINGS
    // =============================================================================
    $app->map('/settings(/:id)/?', '\Directus\API\Routes\A1\Settings:settings')
        ->via('GET', 'POST', 'PUT');

    // =============================================================================
    // TABLES
    // =============================================================================
    $app->get('/tables/?', '\Directus\API\Routes\A1\Table:names');
    $app->post('/tables/?', '\Directus\API\Routes\A1\Table:create')
        ->name('table_create');
    // GET and PUT table details
    $app->map('/tables/:table/?', '\Directus\API\Routes\A1\Table:info')
        ->via('GET', 'PUT', 'DELETE')
        ->name('table_meta');

    // =============================================================================
    // COLUMN UI
    // =============================================================================
    $app->map('/tables/:table/columns/:column/:ui/?', '\Directus\API\Routes\A1\Table:columnUi')
        ->via('GET', 'POST', 'PUT');

    // =============================================================================
    // MESSAGES
    // =============================================================================
    $app->get('/messages/rows/?', '\Directus\API\Routes\A1\Messages:rows');
    $app->get('/messages/user/:id/?', '\Directus\API\Routes\A1\Messages:rows');
    $app->get('/messages/self/?', '\Directus\API\Routes\A1\Messages:rows');
    $app->get('/messages/rows/:id/?', '\Directus\API\Routes\A1\Messages:row');
    // @TODO: this will perform an actual "get message by id"
    // $app->get('/messages/:id/?', '\Directus\API\Routes\A1\Messages:row');
    $app->map('/messages/rows/:id/?', '\Directus\API\Routes\A1\Messages:patchRow')
        ->via('PATCH');
    $app->post('/messages/rows/?', '\Directus\API\Routes\A1\Messages:postRows');
    $app->get('/messages/recipients/?', '\Directus\API\Routes\A1\Messages:recipients');
    $app->post('/comments/?', '\Directus\API\Routes\A1\Messages:comments');

<<<<<<< HEAD
=======
    // =============================================================================
    // USERS
    // =============================================================================
    $app->map('/users/?', '\Directus\API\Routes\A1\Users:all')
        ->via('GET', 'POST', 'PUT');
    $app->map('/users/:id/?', '\Directus\API\Routes\A1\Users:get')
        ->via('DELETE', 'GET', 'PUT', 'PATCH');

>>>>>>> c28b76b3
    // =============================================================================
    // DEBUG
    // =============================================================================
    if ('production' !== DIRECTUS_ENV) {
        $app->get('/auth/session/?', '\Directus\API\Routes\A1\Auth:session')
            ->name('auth_session');
        $app->get('/auth/clear-session/?', '\Directus\API\Routes\A1\Auth:clearSession')
            ->name('auth_clear_session');
    }
});

/**
 * Slim Routes
 * (Collections arranged alphabetically)
 */

$app->post("/$v/auth/request-token/?", function() use ($app, $ZendDb, $authentication) {
    $response = [
        'success' => false,
        'message' => __t('incorrect_email_or_password'),
    ];

    $email = $app->request->post('email');
    $password = $app->request->post('password');

    if ($email && $password) {
        $user = $authentication->getUserByAuthentication($email, $password);

        if ($user) {
            unset($response['message']);
            $response['success'] = true;
            $response['data'] = [
                'token' => $user['token']
            ];
        }
    }

    return JsonView::render($response);
})->name('request_token');

<<<<<<< HEAD
$app->post("/$v/auth/login/?", function () use ($app, $ZendDb, $acl, $requestNonceProvider, $authentication) {

    $response = [
        'message' => __t('incorrect_email_or_password'),
        'success' => false,
        'all_nonces' => $requestNonceProvider->getAllNonces()
    ];

    if ($authentication->loggedIn()) {
        $response['success'] = true;
        return JsonView::render($response);
=======
$app->post("/$v/auth/login/?", function () use ($app, $ZendDb, $acl, $requestNonceProvider) {
    if (Auth::loggedIn()) {
        return JsonView::render(['success' => true]);
>>>>>>> c28b76b3
    }

    $req = $app->request();
    $email = $req->post('email');
    $password = $req->post('password');
    $Users = new DirectusUsersTableGateway($ZendDb, $acl);
    $user = $Users->findOneBy('email', $email);

    if (!$user) {
        return JsonView::render([
            'message' => __t('incorrect_email_or_password'),
            'success' => false,
            'all_nonces' => $requestNonceProvider->getAllNonces()
        ]);
    }

    // ------------------------------
    // Check if group needs whitelist
    $groupId = $user['group'];
    $directusGroupsTableGateway = new DirectusGroupsTableGateway($ZendDb, $acl);
    if (!$directusGroupsTableGateway->acceptIP($groupId, $app->request->getIp())) {
        return JsonView::render([
            'message' => 'Request not allowed from IP address',
            'success' => false,
            'all_nonces' => $requestNonceProvider->getAllNonces()
        ]);
    }

    // =============================================================================
    // Fetch information about the latest version to the admin
    // when they first log in.
    // =============================================================================
    if (is_null($user['last_login']) && $user['group'] == 1) {
        $_SESSION['first_version_check'] = true;
    }

    // @todo: Login should fail on correct information when user is not active.
<<<<<<< HEAD
    $response['success'] = $authentication->login($user['id'], $user['password'], $user['salt'], $password);
=======
    $loginSuccessful = Auth::login($user['id'], $user['password'], $user['salt'], $password);

    if (!$loginSuccessful) {
        return JsonView::render([
            'message' => __t('incorrect_email_or_password'),
            'success' => false
        ]);
    }
>>>>>>> c28b76b3

    // When the credentials are correct but the user is Inactive
    $userHasStatusColumn = array_key_exists(STATUS_COLUMN_NAME, $user);
    $isUserActive = false;
    if ($userHasStatusColumn && $user[STATUS_COLUMN_NAME] == STATUS_ACTIVE_NUM) {
        $isUserActive = true;
    }

<<<<<<< HEAD
    if ($response['success'] && !$isUserActive) {
        $authentication->logout();
        $response['success'] = false;
        $response['message'] = __t('login_error_user_is_not_active');
        return JsonView::render($response);
    }

    if ($response['success']) {
        // Set logged user to the ACL
        $acl->setUserId($user['id']);
        $acl->setGroupId($user['group']);

=======
    if ($loginSuccessful  && !$isUserActive) {
        Auth::logout();

        return JsonView::render([
            'success' => false,
            'message' => __t('login_error_user_is_not_active')
        ]);
    }

    if ($loginSuccessful) {
>>>>>>> c28b76b3
        $app->emitter->run('directus.authenticated', [$app, $user]);
        $app->emitter->run('directus.authenticated.admin', [$app, $user]);

        $response['last_page'] = json_decode($user['last_page']);
        $userSession = $authentication->getUserInfo();
        $set = ['last_login' => DateUtils::now(), 'access_token' => $userSession['access_token']];
        $where = ['id' => $user['id']];
        $updateResult = $Users->update($set, $where);

        $Activity = new DirectusActivityTableGateway($ZendDb, $acl);
        $Activity->recordLogin($user['id']);

        // =============================================================================
        // Sends a unique random token to help us understand approximately how many instances of Directus exist.
        // This can be disabled in your config file.
        // =============================================================================
        $config = Bootstrap::get('config');
        $feedbackConfig = ArrayUtils::get($config, 'feedback', []);
        if (ArrayUtils::get($feedbackConfig, 'login', false)) {
            feedback_login_ping(ArrayUtils::get($feedbackConfig, 'token', ''));
        }
    }
    JsonView::render([
        'success' => true,
        'all_nonces' => $requestNonceProvider->getAllNonces()
    ]);
})->name('auth_login');

$app->get("/$v/auth/logout(/:inactive)", function ($inactive = null) use ($app, $authentication) {
    if ($authentication->loggedIn()) {
        $authentication->logout();
    }
    if ($inactive) {
        $app->redirect(DIRECTUS_PATH . 'login.php?inactive=1');
    } else {
        $app->redirect(DIRECTUS_PATH . 'login.php');
    }
})->name('auth_logout');

$app->get("/$v/auth/nonces/?", function () use ($app, $requestNonceProvider) {
    $all_nonces = $requestNonceProvider->getAllNonces();
    $response = ['nonces' => $all_nonces];
    JsonView::render($response);
})->name('auth_nonces');

// debug helper
$app->get("/$v/auth/session/?", function () use ($app) {
    if ('production' === DIRECTUS_ENV) {
        return $app->halt('404');
    }
    JsonView::render($_SESSION);
})->name('auth_session');

// debug helper
$app->get("/$v/auth/clear-session/?", function () use ($app) {
    if ('production' === DIRECTUS_ENV) {
        return $app->halt('404');
    }

    $_SESSION = [];
    if (ini_get('session.use_cookies')) {
        $params = session_get_cookie_params();
        setcookie(session_name(), '', time() - 42000,
            $params['path'], $params['domain'],
            $params['secure'], $params['httponly']
        );
    }
    session_destroy();
    JsonView::render($_SESSION);
})->name('auth_clear_session');

// debug helper
$app->get("/$v/auth/reset-password/:token/?", function ($token) use ($app, $acl, $ZendDb, $authentication) {
    $DirectusUsersTableGateway = new DirectusUsersTableGateway($ZendDb, $acl);
    $user = $DirectusUsersTableGateway->findOneBy('reset_token', $token);

    if (!$user) {
        $app->halt(200, __t('password_reset_incorrect_token'));
    }

    $expirationDate = new DateTime($user['reset_expiration'], new DateTimeZone('UTC'));
    if (DateUtils::hasPassed($expirationDate)) {
        $app->halt(200, __t('password_reset_expired_token'));
    }

    $password = StringUtils::randomString();
    $set = [];
    // @NOTE: this is not being used for hashing the password anymore
    $set['salt'] = StringUtils::randomString();
    $set['password'] = $authentication->hashPassword($password, $set['salt']);
    $set['reset_token'] = '';

    // Skip ACL
    $DirectusUsersTableGateway = new \Zend\Db\TableGateway\TableGateway('directus_users', $ZendDb);
    $affectedRows = $DirectusUsersTableGateway->update($set, ['id' => $user['id']]);

    if (1 !== $affectedRows) {
        $app->halt(200, __t('password_reset_error'));
    }

    $data = ['new_password' => $password];
    Mail::send('mail/forgot-password.twig.html', $data, function ($message) use ($user) {
        $message->setSubject(__t('password_reset_new_password_email_subject'));
        $message->setTo($user['email']);
    });

    $app->halt(200, __t('password_reset_new_temporary_password_sent'));

})->name('auth_reset_password');

$app->post("/$v/auth/forgot-password/?", function () use ($app, $acl, $ZendDb) {
    if (!isset($_POST['email'])) {
        return JsonView::render([
            'success' => false,
            'message' => __t('password_forgot_invalid_email')
        ]);
    }

    $DirectusUsersTableGateway = new DirectusUsersTableGateway($ZendDb, $acl);
    $user = $DirectusUsersTableGateway->findOneBy('email', $_POST['email']);

    if (false === $user) {
        return JsonView::render([
            'success' => false,
            'message' => __t('password_forgot_no_account_found')
        ]);
    }

    $set = [];
    $set['reset_token'] = StringUtils::randomString(30);
    $set['reset_expiration'] = DateUtils::inDays(2);

    // Skip ACL
    $DirectusUsersTableGateway = new \Zend\Db\TableGateway\TableGateway('directus_users', $ZendDb);
    $affectedRows = $DirectusUsersTableGateway->update($set, ['id' => $user['id']]);

    if (1 !== $affectedRows) {
        return JsonView::render([
            'success' => false
        ]);
    }

    $data = ['reset_token' => $set['reset_token']];
    Mail::send('mail/reset-password.twig.html', $data, function ($message) use ($user) {
        $message->setSubject(__t('password_forgot_password_reset_email_subject'));
        $message->setTo($user['email']);
    });

    $success = true;
    return JsonView::render([
        'success' => $success
    ]);

})->name('auth_forgot_password');

// debug helper
$app->get("/$v/auth/permissions/?", function () use ($app, $acl) {
    if ('production' === DIRECTUS_ENV) {
        return $app->halt('404');
    }
    $groupPrivileges = $acl->getGroupPrivileges();
    JsonView::render(['groupPrivileges' => $groupPrivileges]);
})->name('auth_permissions');

$app->post("/$v/hash/?", function () use ($app, $authentication) {
    if (!(isset($_POST['password']) && !empty($_POST['password']))) {
        return JsonView::render([
            'success' => false,
            'message' => __t('hash_must_provide_string')
        ]);
    }
    $salt = isset($_POST['salt']) && !empty($_POST['salt']) ? $_POST['salt'] : '';
    $hashedPassword = $authentication->hashPassword($_POST['password'], $salt);
    return JsonView::render([
        'success' => true,
        'password' => $hashedPassword
    ]);
})->name('utils_hash');

$app->post("/$v/random/?", function () use ($app) {
    // default random string length
    $length = 32;
    if (array_key_exists('length', $_POST)) {
        $length = (int)$_POST['length'];
    }

    $randomString = StringUtils::randomString($length);

    return JsonView::render([
        'random' => $randomString
    ]);
})->name('utils_random');

$app->get("/$v/privileges/:groupId(/:tableName)/?", function ($groupId, $tableName = null) use ($acl, $ZendDb, $params, $requestPayload, $app, $authentication) {
    $currentUser = $authentication->getUserRecord();
    $myGroupId = $currentUser['group'];

    if ($myGroupId != 1) {
        throw new Exception(__t('permission_denied'));
    }

    $privileges = new DirectusPrivilegesTableGateway($ZendDb, $acl);
    $response = $privileges->fetchPerTable($groupId, $tableName);
    if (!$response) {
        $app->response()->setStatus(404);
        $response = [
            'message' => __t('unable_to_find_privileges_for_x_in_group_x', ['table' => $tableName, 'group_id' => $groupId]),
            'success' => false
        ];
    }

    return JsonView::render($response);
});

$app->map("/$v/privileges/:groupId/?", function ($groupId) use ($acl, $ZendDb, $params, $requestPayload, $app, $authentication) {
    $currentUser = $authentication->getUserRecord();
    $myGroupId = $currentUser['group'];

    if ($myGroupId != 1) {
        throw new Exception(__t('permission_denied'));
    }

    if (isset($requestPayload['addTable'])) {
        $isTableNameAlphanumeric = preg_match("/[a-z0-9]+/i", $requestPayload['table_name']);
        $zeroOrMoreUnderscoresDashes = preg_match("/[_-]*/i", $requestPayload['table_name']);

        if (!($isTableNameAlphanumeric && $zeroOrMoreUnderscoresDashes)) {
            $app->response->setStatus(400);
            return JsonView::render(['message' => __t('invalid_table_name')]);
        }

        unset($requestPayload['addTable']);

        $schema = Bootstrap::get('schemaManager');
        if (!$schema->tableExists($requestPayload['table_name'])) {
            $app->emitter->run('table.create:before', $requestPayload['table_name']);
            // Through API:
            // Remove spaces and symbols from table name
            // And in lowercase
            $requestPayload['table_name'] = SchemaUtils::cleanTableName($requestPayload['table_name']);
            $schema->createTable($requestPayload['table_name']);
            $app->emitter->run('table.create', $requestPayload['table_name']);
            $app->emitter->run('table.create:after', $requestPayload['table_name']);
        }
    }

    $privileges = new DirectusPrivilegesTableGateway($ZendDb, $acl);
    $response = $privileges->insertPrivilege($requestPayload);

    return JsonView::render($response);
})->via('POST');

$app->map("/$v/privileges/:groupId/:privilegeId", function ($groupId, $privilegeId) use ($acl, $ZendDb, $params, $requestPayload, $app, $authentication) {
    $currentUser = $authentication->getUserRecord();
    $myGroupId = $currentUser['group'];

    if ($myGroupId != 1) {
        throw new Exception(__t('permission_denied'));
    }

    $privileges = new DirectusPrivilegesTableGateway($ZendDb, $acl);

    if (isset($requestPayload['activeState'])) {
        if ($requestPayload['activeState'] !== 'all') {
            $priv = $privileges->findByStatus($requestPayload['table_name'], $requestPayload['group_id'], $requestPayload['activeState']);
            if ($priv) {
                $requestPayload['id'] = $priv['id'];
                $requestPayload['status_id'] = $priv['status_id'];
            } else {
                unset($requestPayload['id']);
                $requestPayload['status_id'] = $requestPayload['activeState'];
                $response = $privileges->insertPrivilege($requestPayload);
                return JsonView::render($response);
            }
        }
    }

    $response = $privileges->updatePrivilege($requestPayload);

    return JsonView::render($response);
})->via('PUT');

/**
 * ENTRIES COLLECTION
 */

$app->map("/$v/tables/:table/rows/?", function ($table) use ($acl, $ZendDb, $params, $requestPayload, $app) {
    $entriesService = new \Directus\Services\EntriesService($app);
    $payload = $app->request()->post();
    $params = $app->request()->get();


    // GET all table entries
    $tableGateway = new TableGateway($acl, $table, $ZendDb);

    switch ($app->request()->getMethod()) {
        case 'POST':
            $newRecord = $entriesService->createEntry($table, $payload, $params);
            $params[$tableGateway->primaryKeyFieldName] = $newRecord[$tableGateway->primaryKeyFieldName];
            break;
        case 'PUT':
            if (!is_numeric_array($payload)) {
                $params[$tableGateway->primaryKeyFieldName] = $payload[$tableGateway->primaryKeyFieldName];
                $payload = [$payload];
            }
            $tableGateway->updateCollection($payload);
            break;
    }

    // GET all table entries
    $entries = $tableGateway->getEntries($params);
    JsonView::render($entries);
})->via('GET', 'POST', 'PUT');

$app->map("/$v/tables/:table/rows/bulk/?", function ($table) use ($acl, $ZendDb, $params, $requestPayload, $app) {
    $rows = array_key_exists('rows', $requestPayload) ? $requestPayload['rows'] : false;
    if (!is_array($rows) || count($rows) <= 0) {
        throw new Exception(__t('rows_no_specified'));
    }

    $TableGateway = new TableGateway($table, $ZendDb, $acl);
    $primaryKeyFieldName = $TableGateway->primaryKeyFieldName;

    $rowIds = [];
    foreach ($rows as $row) {
        if (!array_key_exists($primaryKeyFieldName, $row)) {
            throw new Exception(__t('row_without_primary_key_field'));
        }
        array_push($rowIds, $row[$primaryKeyFieldName]);
    }

    $where = new \Zend\Db\Sql\Where;

    if ($app->request()->isDelete()) {
        $TableGateway->delete($where->in($primaryKeyFieldName, $rowIds));
    } else {
        foreach ($rows as $row) {
            $TableGateway->updateCollection($row);
        }
    }

    $entries = $TableGateway->getEntries($params);
    JsonView::render($entries);
})->via('POST', 'PATCH', 'PUT', 'DELETE');

$app->get("/$v/tables/:table/typeahead/?", function ($table, $query = null) use ($ZendDb, $acl, $params, $app) {
    $Table = new TableGateway($table, $ZendDb, $acl);

    if (!isset($params['columns'])) {
        $params['columns'] = '';
    }

    $columns = ($params['columns']) ? explode(',', $params['columns']) : [];
    if (count($columns) > 0) {
        $params['group_by'] = $columns[0];

        if (isset($params['q'])) {
            $params['adv_where'] = "`{$columns[0]}` like '%{$params['q']}%'";
            $params['perPage'] = 50;
        }
    }

    if (!$query) {
        $entries = $Table->getEntries($params);
    }

    $entries = $entries['rows'];
    $response = [];
    foreach ($entries as $entry) {
        $val = '';
        $tokens = [];
        foreach ($columns as $col) {
            array_push($tokens, $entry[$col]);
        }
        $val = implode(' ', $tokens);
        array_push($response, ['value' => $val, 'tokens' => $tokens, 'id' => $entry['id']]);
    }
    JsonView::render($response);
});

$app->map("/$v/tables/:table/rows/:id/?", function ($table, $id) use ($ZendDb, $acl, $params, $requestPayload, $app, $authentication) {
    $currentUser = $authentication->getUserInfo();
    $params['table_name'] = $table;

    // any UPDATE requests should md5 the email
    if ('directus_users' === $table &&
        in_array($app->request()->getMethod(), ['PUT', 'PATCH']) &&
        array_key_exists('email', $requestPayload)
    ) {
        $avatar = DirectusUsersTableGateway::get_avatar($requestPayload['email']);
        $requestPayload['avatar'] = $avatar;
    }

    $TableGateway = new TableGateway($table, $ZendDb, $acl);
    switch ($app->request()->getMethod()) {
        // PUT an updated table entry
        case 'PATCH':
        case 'PUT':
            $requestPayload[$TableGateway->primaryKeyFieldName] = $id;
            $activityLoggingEnabled = !(isset($_GET['skip_activity_log']) && (1 == $_GET['skip_activity_log']));
            $activityMode = $activityLoggingEnabled ? TableGateway::ACTIVITY_ENTRY_MODE_PARENT : TableGateway::ACTIVITY_ENTRY_MODE_DISABLED;
            $TableGateway->manageRecordUpdate($table, $requestPayload, $activityMode);
            break;
        // DELETE a given table entry
        case 'DELETE':
            echo $TableGateway->delete([$TableGateway->primaryKeyFieldName => $id]);
            return;
    }

    $params[$TableGateway->primaryKeyFieldName] = $id;
    // GET a table entry
    $Table = new TableGateway($table, $ZendDb, $acl);
    $response = $Table->getEntries($params);
    if (!$response) {
        $response = [
            'message' => __t('unable_to_find_record_in_x_with_id_x', ['table' => $table, 'id' => $id]),
            'success' => false
        ];
    }
    JsonView::render($response);
})->via('DELETE', 'GET', 'PUT', 'PATCH');

/**
 * ACTIVITY COLLECTION
 */

// @todo: create different activity endpoints
// ex: /activity/:table, /activity/recents/:days
$app->get("/$v/activity/?", function () use ($params, $ZendDb, $acl) {
    $Activity = new DirectusActivityTableGateway($ZendDb, $acl);
    // @todo move this to backbone collection
    if (!$params['adv_search']) {
        unset($params['perPage']);
        $params['adv_search'] = 'datetime >= "' . DateUtils::daysAgo(30) . '"';
    }
    $new_get = $Activity->fetchFeed($params);
    $new_get['active'] = $new_get['total'];
    JsonView::render($new_get);
});

/**
 * COLUMNS COLLECTION
 */

// GET all table columns, or POST one new table column

$app->map("/$v/tables/:table/columns/?", function ($table_name) use ($ZendDb, $params, $requestPayload, $app, $acl) {
    $params['table_name'] = $table_name;
    if ($app->request()->isPost()) {
        /**
         * @todo  check if a column by this name already exists
         * @todo  build this into the method when we shift its location to the new layer
         */
        if (!$acl->hasTablePrivilege($table_name, 'alter')) {
            throw new UnauthorizedTableAlterException(__t('permission_table_alter_access_forbidden_on_table', [
                'table_name' => $table_name
            ]));
        }

        $tableGateway = new TableGateway($table_name, $ZendDb, $acl);
        // Through API:
        // Remove spaces and symbols from column name
        // And in lowercase
        $requestPayload['column_name'] = SchemaUtils::cleanColumnName($requestPayload['column_name']);
        $params['column_name'] = $tableGateway->addColumn($table_name, $requestPayload);
    }

    $response = TableSchema::getSchemaArray($table_name, $params);

    JsonView::render($response);
})->via('GET', 'POST');

// GET or PUT one column

$app->map("/$v/tables/:table/columns/:column/?", function ($table, $column) use ($ZendDb, $acl, $params, $requestPayload, $app) {
    if ($app->request()->isDelete()) {
        $tableGateway = new TableGateway($table, $ZendDb, $acl);
        $success = $tableGateway->dropColumn($column);

        $response = [
            'message' => __t('unable_to_remove_column_x', ['column_name' => $column]),
            'success' => false
        ];

        if ($success) {
            $response['success'] = true;
            $response['message'] = __t('column_x_was_removed');
        }

        return JsonView::render($response);
    }

    $params['column_name'] = $column;
    $params['table_name'] = $table;
    // This `type` variable is used on the client-side
    // Not need on server side.
    // @TODO: We should probably stop using it on the client-side
    unset($requestPayload['type']);
    // Add table name to dataset. @TODO more clarification would be useful
    // Also This would return an Error because of $row not always would be an array.
    if ($requestPayload) {
        foreach ($requestPayload as &$row) {
            if (is_array($row)) {
                $row['table_name'] = $table;
            }
        }
    }

    if ($app->request()->isPut()) {
        $TableGateway = new TableGateway('directus_columns', $ZendDb, $acl);
        $columnData = $TableGateway->select([
            'table_name' => $table,
            'column_name' => $column
        ])->current();

        if ($columnData) {
            $columnData = $columnData->toArray();
            $requestPayload = ArrayUtils::pick($requestPayload, [
                'data_type',
                'ui',
                'hidden_input',
                'hidden_list',
                'required',
                'relationship_type',
                'related_table',
                'junction_table',
                'junction_key_left',
                'junction_key_right',
                'sort',
                'comment'
            ]);

            $requestPayload['id'] = $columnData['id'];
            $TableGateway->updateCollection($requestPayload);
        }
    }

    $response = TableSchema::getSchemaArray($table, $params);
    if (!$response) {
        $response = [
            'message' => __t('unable_to_find_column_x', ['column' => $column]),
            'success' => false
        ];
    }
    JsonView::render($response);
})->via('GET', 'PUT', 'DELETE');

$app->post("/$v/tables/:table/columns/:column/?", function ($table, $column) use ($ZendDb, $acl, $requestPayload, $app) {
    $TableGateway = new TableGateway('directus_columns', $ZendDb, $acl);
    $data = $requestPayload;
    // @TODO: check whether this condition is still needed
    if (isset($data['type'])) {
        $data['data_type'] = $data['type'];
        $data['relationship_type'] = $data['type'];
        unset($data['type']);
    }
    //$data['column_name'] = $data['junction_key_left'];
    $data['column_name'] = $column;
    $data['table_name'] = $table;
    $row = $TableGateway->findOneByArray(['table_name' => $table, 'column_name' => $column]);

    if ($row) {
        $data['id'] = $row['id'];
    }
    $newRecord = $TableGateway->manageRecordUpdate('directus_columns', $data, TableGateway::ACTIVITY_ENTRY_MODE_DISABLED);
    $_POST['id'] = $newRecord['id'];
    JsonView::render($_POST);
});
/**
 * GROUPS COLLECTION
 */

/** (Optional slim route params break when these two routes are merged) */

$app->map("/$v/groups/?", function () use ($app, $ZendDb, $acl, $requestPayload, $authentication) {
    // @TODO need PUT
    $GroupsTableGateway = new TableGateway('directus_groups', $ZendDb, $acl);
    $tableName = 'directus_groups';
    $GroupsTableGateway = new TableGateway($tableName, $ZendDb, $acl);
    $currentUser = $authentication->getUserInfo();
    switch ($app->request()->getMethod()) {
        case 'POST':
            $newRecord = $GroupsTableGateway->manageRecordUpdate($tableName, $requestPayload);
            $newGroupId = $newRecord['id'];
            $newGroup = $GroupsTableGateway->parseRecord($GroupsTableGateway->find($newGroupId));
            $outputData = $newGroup;
            break;
        case 'GET':
        default:
            $get_new = $GroupsTableGateway->getEntries();
            $outputData = $get_new;
    }

    JsonView::render($outputData);
})->via('GET', 'POST');

$app->get("/$v/groups/:id/?", function ($id = null) use ($ZendDb, $acl) {
    // @TODO need POST and PUT
    // Hardcoding ID temporarily
    is_null($id) ? $id = 1 : null;
    $tableName = 'directus_groups';
    $Groups = new TableGateway($tableName, $ZendDb, $acl);
    $response = $Groups->find($id);
    if (!$response) {
        $response = [
            'message' => __t('unable_to_find_group_with_id_x', ['id' => $id]),
            'success' => false
        ];
    }

    $columns = TableSchema::getAllNonAliasTableColumns($tableName);
    $response = SchemaManager::parseRecordValuesByType($response, $columns);

    JsonView::render($response);
});

/**
 * FILES COLLECTION
 */

$app->map("/$v/files(/:id)/?", function ($id = null) use ($app, $ZendDb, $acl, $params, $requestPayload, $authentication) {
    if (!is_null($id))
        $params['id'] = $id;

    $table = 'directus_files';
    $currentUser = $authentication->getUserInfo();
    $TableGateway = new TableGateway($table, $ZendDb, $acl);
    $activityLoggingEnabled = !(isset($_GET['skip_activity_log']) && (1 == $_GET['skip_activity_log']));
    $activityMode = $activityLoggingEnabled ? TableGateway::ACTIVITY_ENTRY_MODE_PARENT : TableGateway::ACTIVITY_ENTRY_MODE_DISABLED;

    switch ($app->request()->getMethod()) {
        case 'POST':
            $requestPayload['user'] = $currentUser['id'];
            $requestPayload['date_uploaded'] = DateUtils::now();

            // When the file is uploaded there's not a data key
            if (array_key_exists('data', $requestPayload)) {
                $Files = $app->container->get('files');
                if (!array_key_exists('type', $requestPayload) || strpos($requestPayload['type'], 'embed/') === 0) {
                    $recordData = $Files->saveEmbedData($requestPayload);
                } else {
                    $recordData = $Files->saveData($requestPayload['data'], $requestPayload['name']);
                }

                $requestPayload = array_merge($recordData, ArrayUtils::omit($requestPayload, ['data', 'name']));
            }
            $newRecord = $TableGateway->manageRecordUpdate($table, $requestPayload, $activityMode);
            $params['id'] = $newRecord['id'];
            break;
        case 'PATCH':
            $requestPayload['id'] = $id;
        case 'PUT':
            if (!is_null($id)) {
                $TableGateway->manageRecordUpdate($table, $requestPayload, $activityMode);
                break;
            }
    }

    $Files = new TableGateway($table, $ZendDb, $acl);
    $response = $Files->getEntries($params);
    if (!$response) {
        $response = [
            'message' => __t('unable_to_find_file_with_id_x', ['id' => $id]),
            'success' => false
        ];
    }

    JsonView::render($response);
})->via('GET', 'PATCH', 'POST', 'PUT');

/**
 * PREFERENCES COLLECTION
 */

$app->map("/$v/tables/:table/preferences/?", function ($table) use ($ZendDb, $acl, $params, $requestPayload, $app, $authentication) {
    $currentUser = $authentication->getUserInfo();
    $params['table_name'] = $table;
    $Preferences = new DirectusPreferencesTableGateway($ZendDb, $acl);
    $TableGateway = new TableGateway('directus_preferences', $ZendDb, $acl);
    switch ($app->request()->getMethod()) {
        case 'PUT':
            $TableGateway->manageRecordUpdate('directus_preferences', $requestPayload, TableGateway::ACTIVITY_ENTRY_MODE_DISABLED);
            break;
        case 'POST':
            //If Already exists and not saving with title, then updateit!
            $existing = $Preferences->fetchByUserAndTableAndTitle($currentUser['id'], $table, isset($requestPayload['title']) ? $requestPayload['title'] : null);
            if (!empty($existing)) {
                $requestPayload['id'] = $existing['id'];
            }
            $requestPayload['user'] = $currentUser['id'];
            $id = $TableGateway->manageRecordUpdate('directus_preferences', $requestPayload, TableGateway::ACTIVITY_ENTRY_MODE_DISABLED);
            break;
        case 'DELETE':
            if ($requestPayload['user'] != $currentUser['id']) {
                return;
            }

            if (isset($requestPayload['id'])) {
                echo $TableGateway->delete(['id' => $requestPayload['id']]);
            } else if (isset($requestPayload['title']) && isset($requestPayload['table_name'])) {
                $jsonResponse = $Preferences->fetchByUserAndTableAndTitle($currentUser['id'], $requestPayload['table_name'], $requestPayload['title']);
                if ($jsonResponse['id']) {
                    echo $TableGateway->delete(['id' => $jsonResponse['id']]);
                } else {
                    echo 1;
                }
            }

            return;
    }

    //If Title is set then return this version
    if (isset($requestPayload['title'])) {
        $params['newTitle'] = $requestPayload['title'];
    }

    if (isset($params['newTitle'])) {
        $jsonResponse = $Preferences->fetchByUserAndTableAndTitle($currentUser['id'], $table, $params['newTitle']);
    } else {
        $jsonResponse = $Preferences->fetchByUserAndTableAndTitle($currentUser['id'], $table);
    }

    if (!$jsonResponse) {
        $app->response()->setStatus(404);
        $jsonResponse = [
            'message' => __t('unable_to_find_preferences'),
            'success' => false
        ];
    }

    JsonView::render($jsonResponse);
})->via('GET', 'POST', 'PUT', 'DELETE');

$app->get("/$v/preferences/:table", function ($table) use ($app, $ZendDb, $acl, $authentication) {
    $currentUser = $authentication->getUserInfo();
    $params['table_name'] = $table;
    $Preferences = new DirectusPreferencesTableGateway($ZendDb, $acl);
    $jsonResponse = $Preferences->fetchSavedPreferencesByUserAndTable($currentUser['id'], $table);
    JsonView::render($jsonResponse);
});

/**
 * BOOKMARKS COLLECTION
 */

$app->map("/$v/bookmarks(/:id)/?", function ($id = null) use ($params, $app, $ZendDb, $acl, $requestPayload, $authentication) {
    $currentUser = $authentication->getUserInfo();
    $bookmarks = new DirectusBookmarksTableGateway($ZendDb, $acl);
    switch ($app->request()->getMethod()) {
        case 'PUT':
            $bookmarks->updateBookmark($requestPayload);
            $id = $requestPayload['id'];
            break;
        case 'POST':
            $requestPayload['user'] = $currentUser['id'];
            $id = $bookmarks->insertBookmark($requestPayload);
            break;
        case 'DELETE':
            $bookmark = $bookmarks->fetchByUserAndId($currentUser['id'], $id);
            if ($bookmark) {
                echo $bookmarks->delete(['id' => $id]);
            }
            return;
    }
    $jsonResponse = $bookmarks->fetchByUserAndId($currentUser['id'], $id);
    JsonView::render($jsonResponse);
})->via('GET', 'POST', 'PUT', 'DELETE');

/**
 * REVISIONS COLLECTION
 */

$app->get("/$v/tables/:table/rows/:id/revisions/?", function ($table, $id) use ($acl, $ZendDb, $params) {
    $params['table_name'] = $table;
    $params['id'] = $id;
    $Activity = new DirectusActivityTableGateway($ZendDb, $acl);
    $revisions = $Activity->fetchRevisions($id, $table);
    JsonView::render($revisions);
});

/**
 * SETTINGS COLLECTION
 */

$app->map("/$v/settings(/:id)/?", function ($id = null) use ($acl, $ZendDb, $params, $requestPayload, $app) {

    $Settings = new DirectusSettingsTableGateway($ZendDb, $acl);

    switch ($app->request()->getMethod()) {
        case 'POST':
        case 'PUT':
            $data = $requestPayload;
            unset($data['id']);
            $Settings->setValues($id, $data);
            break;
    }

    $response = $Settings->fetchAll();
    if (!is_null($id)) {
        $response = array_key_exists($id, $response) ? $response[$id] : null;
    }

    if (!$response) {
        $response = [
            'message' => __t('unable_to_find_setting_collection_x', ['collection' => $id]),
            'success' => false
        ];
    }

    JsonView::render($response);
})->via('GET', 'POST', 'PUT');

/**
 * /tables
 * List of viewable tables for the authenticated user group
 *
 * return list of objects with the name of the table
 * Ex. [{name: 'articles'}, {name: 'projects'}]
 */
$app->get("/$v/tables/?", function () use ($ZendDb, $acl, $app) {
    $tablesNames = TableSchema::getTablenames(false);

    $tables = array_map(function ($table) {
        return ['table_name' => $table];
    }, $tablesNames);

    JsonView::render($tables);
});

// GET and PUT table details
$app->map("/$v/tables/:table/?", function ($table) use ($ZendDb, $acl, $params, $requestPayload, $app) {
    if ($app->request()->isDelete()) {
        $tableGateway = new TableGateway($table, $ZendDb, $acl);
        $success = $tableGateway->drop();

        $response = [
            'message' => __t('unable_to_remove_table_x', ['table_name' => $table]),
            'success' => false
        ];

        if ($success) {
            $response['success'] = true;
            $response['message'] = __t('table_x_was_removed');
        }

        return JsonView::render($response);
    }

    $TableGateway = new TableGateway('directus_tables', $ZendDb, $acl, null, null, null, 'table_name');
    $ColumnsTableGateway = new TableGateway('directus_columns', $ZendDb, $acl);
    /* PUT updates the table */
    if ($app->request()->isPut()) {
        $data = $requestPayload;
        $table_settings = [
            'table_name' => $data['table_name'],
            'hidden' => (int)$data['hidden'],
            'single' => (int)$data['single'],
            'footer' => (int)$data['footer'],
            'primary_column' => array_key_exists('primary_column', $data) ? $data['primary_column'] : ''
        ];

        //@TODO: Possibly pretty this up so not doing direct inserts/updates
        $set = $TableGateway->select(['table_name' => $table])->toArray();

        //If item exists, update, else insert
        if (count($set) > 0) {
            $TableGateway->update($table_settings, ['table_name' => $table]);
        } else {
            $TableGateway->insert($table_settings);
        }

        $column_settings = [];
        foreach ($data['columns'] as $col) {
            $columnData = [
                'table_name' => $table,
                'column_name' => $col['column_name'],
                'ui' => $col['ui'],
                'hidden_input' => $col['hidden_input'] ? 1 : 0,
                'hidden_list' => $col['hidden_list'] ? 1 : 0,
                'required' => $col['required'] ? 1 : 0,
                'sort' => array_key_exists('sort', $col) ? $col['sort'] : 99999,
                'comment' => array_key_exists('comment', $col) ? $col['comment'] : ''
            ];

            // hotfix #1069 single_file UI not saving relational settings
            $extraFields = ['data_type', 'relationship_type', 'related_table', 'junction_key_right'];
            foreach ($extraFields as $field) {
                if (array_key_exists($field, $col)) {
                    $columnData[$field] = $col[$field];
                }
            }

            $existing = $ColumnsTableGateway->select(['table_name' => $table, 'column_name' => $col['column_name']])->toArray();
            if (count($existing) > 0) {
                $columnData['id'] = $existing[0]['id'];
            }

            array_push($column_settings, $columnData);
        }


        $ColumnsTableGateway->updateCollection($column_settings);
    }

    $response = TableSchema::getTable($table);

    if (!$response) {
        $response = [
            'message' => __t('unable_to_find_table_x', ['table_name' => $table]),
            'success' => false
        ];
    }
    JsonView::render($response);
})->via('GET', 'PUT', 'DELETE')->name('table_meta');

/**
 * UPLOAD COLLECTION
 */

$app->post("/$v/upload/?", function () use ($params, $requestPayload, $app, $acl, $ZendDb) {
    // $Transfer = new Files\Transfer();
    // $Storage = new Files\Storage\Storage();
    $Files = Bootstrap::get('app')->container->get('files');
    $result = [];
    foreach ($_FILES as $file) {
        $result[] = $Files->upload($file);
    }
    JsonView::render($result);
});

$app->post("/$v/upload/link/?", function () use ($params, $requestPayload, $app, $acl, $ZendDb, $authentication) {
    $Files = Bootstrap::get('app')->container->get('files');

    $result = [
        'message' => __t('invalid_unsupported_url'),
        'success' => false
    ];

    $app->response->setStatus(400);

    if (isset($_POST['link']) && filter_var($_POST['link'], FILTER_VALIDATE_URL)) {
        $fileData = ['caption' => '', 'tags' => '', 'location' => ''];
        $linkInfo = $Files->getLink($_POST['link']);

        if ($linkInfo) {
            $currentUser = $authentication->getUserInfo();
            $app->response->setStatus(200);
            $fileData = array_merge($fileData, $linkInfo);

            $result = [];
            $result[] = [
                'type' => $fileData['type'],
                'name' => $fileData['name'],
                'title' => $fileData['title'],
                'tags' => $fileData['tags'],
                'caption' => $fileData['caption'],
                'location' => $fileData['location'],
                'charset' => $fileData['charset'],
                'size' => $fileData['size'],
                'width' => $fileData['width'],
                'height' => $fileData['height'],
                'html' => isset($fileData['html']) ? $fileData['html'] : null,
                'embed_id' => (isset($fileData['embed_id'])) ? $fileData['embed_id'] : '',
                'data' => (isset($fileData['data'])) ? $fileData['data'] : null,
                'user' => $currentUser['id']
                //'date_uploaded' => $fileData['date_uploaded'] . ' UTC',
            ];
        }
    }

    JsonView::render($result);
});

$app->get("/$v/messages/rows/?", function () use ($params, $requestPayload, $app, $acl, $ZendDb, $authentication) {
    $currentUser = $authentication->getUserInfo();

    if (isset($_GET['max_id'])) {
        $messagesRecipientsTableGateway = new DirectusMessagesRecipientsTableGateway($ZendDb, $acl);
        $ids = $messagesRecipientsTableGateway->getMessagesNewerThan($_GET['max_id'], $currentUser['id']);
        if (sizeof($ids) > 0) {
            $messagesTableGateway = new DirectusMessagesTableGateway($ZendDb, $acl);
            $result = $messagesTableGateway->fetchMessagesInboxWithHeaders($currentUser['id'], $ids);
            return JsonView::render($result);
        } else {
            $result = $messagesRecipientsTableGateway->countMessages($currentUser['id']);
            return JsonView::render($result);
        }
    }

    $messagesTableGateway = new DirectusMessagesTableGateway($ZendDb, $acl);
    $result = $messagesTableGateway->fetchMessagesInboxWithHeaders($currentUser['id']);
    JsonView::render($result);
});

$app->get("/$v/messages/rows/:id/?", function ($id) use ($params, $requestPayload, $app, $acl, $ZendDb, $authentication) {
    $currentUser = $authentication->getUserInfo();
    $messagesTableGateway = new DirectusMessagesTableGateway($ZendDb, $acl);
    $message = $messagesTableGateway->fetchMessageWithRecipients($id, $currentUser['id']);

    if (!isset($message)) {
        header('HTTP/1.0 404 Not Found');
        return JsonView::render(['message' => __t('message_not_found')]);
    }

    JsonView::render($message);
});

$app->map("/$v/messages/rows/:id/?", function ($id) use ($params, $requestPayload, $app, $acl, $ZendDb, $authentication) {
    $currentUser = $authentication->getUserInfo();
    $messagesTableGateway = new DirectusMessagesTableGateway($ZendDb, $acl);
    $messagesRecipientsTableGateway = new DirectusMessagesRecipientsTableGateway($ZendDb, $acl);

    $message = $messagesTableGateway->fetchMessageWithRecipients($id, $currentUser['id']);

    $ids = [$message['id']];
    $message['read'] = 1;

    foreach ($message['responses']['rows'] as &$response) {
        $ids[] = $response['id'];
        $response['read'] = 1;
    }

    $messagesRecipientsTableGateway->markAsRead($ids, $currentUser['id']);

    JsonView::render($message);
})->via('PATCH');

$app->post("/$v/messages/rows/?", function () use ($params, $requestPayload, $app, $acl, $ZendDb, $authentication) {
    $currentUser = $authentication->getUserInfo();

    // Unpack recipients
    $recipients = explode(',', $requestPayload['recipients']);
    $groupRecipients = [];
    $userRecipients = [];

    foreach ($recipients as $recipient) {
        $typeAndId = explode('_', $recipient);
        if ($typeAndId[0] == 0) {
            $userRecipients[] = $typeAndId[1];
        } else {
            $groupRecipients[] = $typeAndId[1];
        }
    }

    if (count($groupRecipients) > 0) {
        $usersTableGateway = new DirectusUsersTableGateway($ZendDb, $acl);
        $result = $usersTableGateway->findActiveUserIdsByGroupIds($groupRecipients);
        foreach ($result as $item) {
            $userRecipients[] = $item['id'];
        }
    }

    $userRecipients[] = $currentUser['id'];

    $messagesTableGateway = new DirectusMessagesTableGateway($ZendDb, $acl);
    $id = $messagesTableGateway->sendMessage($requestPayload, array_unique($userRecipients), $currentUser['id']);

    if ($id) {
        $Activity = new DirectusActivityTableGateway($ZendDb, $acl);
        $requestPayload['id'] = $id;
        $Activity->recordMessage($requestPayload, $currentUser['id']);
    }

    foreach ($userRecipients as $recipient) {
        $usersTableGateway = new DirectusUsersTableGateway($ZendDb, $acl);
        $user = $usersTableGateway->findOneBy('id', $recipient);

        if (isset($user) && $user['email_messages'] == 1) {
            $data = ['message' => $requestPayload['message']];
            $view = 'mail/notification.twig.html';
            Mail::send($view, $data, function ($message) use ($user, $requestPayload) {
                $message->setSubject($requestPayload['subject']);
                $message->setTo($user['email']);
            });
        }
    }

    $message = $messagesTableGateway->fetchMessageWithRecipients($id, $currentUser['id']);

    JsonView::render($message);
});

$app->get("/$v/messages/recipients/?", function () use ($params, $requestPayload, $app, $acl, $ZendDb) {
    $tokens = explode(' ', $_GET['q']);

    $usersTableGateway = new DirectusUsersTableGateway($ZendDb, $acl);
    $users = $usersTableGateway->findUserByFirstOrLastName($tokens);

    $groupsTableGateway = new DirectusGroupsTableGateway($ZendDb, $acl);
    $groups = $groupsTableGateway->findUserByFirstOrLastName($tokens);

    $result = array_merge($groups, $users);

    JsonView::render($result);
});

$app->post("/$v/comments/?", function () use ($params, $requestPayload, $app, $acl, $ZendDb, $authentication) {
    $currentUser = $authentication->getUserInfo();
    $params['table_name'] = 'directus_messages';
    $TableGateway = new TableGateway('directus_messages', $ZendDb, $acl);

    $groupRecipients = [];
    $userRecipients = [];

    preg_match_all('/@\[.*? /', $requestPayload['message'], $results);
    $results = $results[0];

    if (count($results) > 0) {
        foreach ($results as $result) {
            $result = substr($result, 2);
            $typeAndId = explode('_', $result);
            if ($typeAndId[0] == 0) {
                $userRecipients[] = $typeAndId[1];
            } else {
                $groupRecipients[] = $typeAndId[1];
            }
        }

        if (count($groupRecipients) > 0) {
            $usersTableGateway = new DirectusUsersTableGateway($ZendDb, $acl);
            $result = $usersTableGateway->findActiveUserIdsByGroupIds($groupRecipients);
            foreach ($result as $item) {
                $userRecipients[] = $item['id'];
            }
        }

        $messagesTableGateway = new DirectusMessagesTableGateway($ZendDb, $acl);
        $id = $messagesTableGateway->sendMessage($requestPayload, array_unique($userRecipients), $currentUser['id']);
        $requestPayload['id'] = $params['id'] = $id;

        preg_match_all('/@\[.*?\]/', $requestPayload['message'], $results);
        $messageBody = $requestPayload['message'];
        $results = $results[0];

        $recipientString = '';
        $len = count($results);
        $i = 0;
        foreach ($results as $result) {
            $newresult = substr($result, 0, -1);
            $newresult = substr($newresult, strpos($newresult, ' ') + 1);
            $messageBody = str_replace($result, $newresult, $messageBody);

            if ($i == $len - 1) {
                if ($i > 0) {
                    $recipientString .= ' and ' . $newresult;
                } else {
                    $recipientString .= $newresult;
                }
            } else {
                $recipientString .= $newresult . ', ';
            }
            $i++;
        }

        foreach ($userRecipients as $recipient) {
            $usersTableGateway = new DirectusUsersTableGateway($ZendDb, $acl);
            $user = $usersTableGateway->findOneBy('id', $recipient);

            if (isset($user) && $user['email_messages'] == 1) {
                $data = ['message' => $requestPayload['message']];
                $view = 'mail/notification.twig.html';
                Mail::send($view, $data, function ($message) use ($user, $requestPayload) {
                    $message->setSubject($requestPayload['subject']);
                    $message->setTo($user['email']);
                });
            }
        }
    }

    $requestPayload['datetime'] = DateUtils::now();
    $newRecord = $TableGateway->manageRecordUpdate('directus_messages', $requestPayload, TableGateway::ACTIVITY_ENTRY_MODE_DISABLED);
    $params['id'] = $newRecord['id'];

    // GET all table entries
    $entries = $TableGateway->getEntries($params);
    JsonView::render($entries);
});

/**
 * EXCEPTION LOG
 */
//$app->post("/$v/exception/?", function () use ($params, $requestPayload, $app, $acl, $ZendDb) {
//    print_r($requestPayload);die();
//    $data = array(
//        'server_addr'   =>$_SERVER['SERVER_ADDR'],
//        'server_port'   =>$_SERVER['SERVER_PORT'],
//        'user_agent'    =>$_SERVER['HTTP_USER_AGENT'],
//        'http_host'     =>$_SERVER['HTTP_HOST'],
//        'request_uri'   =>$_SERVER['REQUEST_URI'],
//        'remote_addr'   =>$_SERVER['REMOTE_ADDR'],
//        'page'          =>$requestPayload['page'],
//        'message'       =>$requestPayload['message'],
//        'user_email'    =>$requestPayload['user_email'],
//        'type'          =>$requestPayload['type']
//    );
//
//    $ctx = stream_context_create(array(
//        'http' => array(
//            'method' => 'POST',
//            'content' => "json=".json_encode($data)."&details=".$requestPayload['details']
//        ))
//    );
//
//    $fp = @fopen($url, 'rb', false, $ctx);
//
//    if (!$fp) {
//        $response = "Failed to log error. File pointer could not be initialized.";
//        $app->getLog()->warn($response);
//    }
//
//    $response = @stream_get_contents($fp);
//
//    if ($response === false) {
//        $response = "Failed to log error. stream_get_contents failed.";
//        $app->getLog()->warn($response);
//    }
//
//    $result = array('response'=>$response);
//
//    JsonView::render($result);
//});

/**
 * UI COLLECTION
 */

$app->map("/$v/tables/:table/columns/:column/:ui/?", function ($table, $column, $ui) use ($acl, $ZendDb, $params, $requestPayload, $app) {
    $TableGateway = new TableGateway('directus_ui', $ZendDb, $acl);
    switch ($app->request()->getMethod()) {
        case 'PUT':
        case 'POST':
            $keys = ['table_name' => $table, 'column_name' => $column, 'ui_name' => $ui];
            $uis = to_name_value($requestPayload, $keys);

            $column_settings = [];
            foreach ($uis as $col) {
                $existing = $TableGateway->select(['table_name' => $table, 'column_name' => $column, 'ui_name' => $ui, 'name' => $col['name']])->toArray();
                if (count($existing) > 0) {
                    $col['id'] = $existing[0]['id'];
                }
                array_push($column_settings, $col);
            }
            $TableGateway->updateCollection($column_settings);
    }
    $UiOptions = new DirectusUiTableGateway($ZendDb, $acl);
    $response = $UiOptions->fetchOptions($table, $column, $ui);
    if (!$response) {
        $app->response()->setStatus(404);
        $response = [
            'message' => __t('unable_to_find_column_x_options_for_x', ['column' => $column, 'ui' => $ui]),
            'success' => false
        ];
    }

    JsonView::render($response);
})->via('GET', 'POST', 'PUT');

$app->notFound(function () use ($app, $acl, $ZendDb) {
    $app->response()->header('Content-Type', 'text/html; charset=utf-8');

    $settingsTable = new DirectusSettingsTableGateway($ZendDb, $acl);
    $settings = $settingsTable->fetchCollection('global');

    $projectName = isset($settings['project_name']) ? $settings['project_name'] : 'Directus';
    $projectLogoURL = rtrim(DIRECTUS_PATH, '/') . '/assets/img/directus-logo-flat.svg';
    if (isset($settings['cms_thumbnail_url']) && $settings['cms_thumbnail_url']) {
        $projectLogoURL = $settings['cms_thumbnail_url'];
    }

    $data = [
        'project_name' => $projectName,
        'project_logo' => $projectLogoURL,
    ];

    $app->render('errors/404.twig.html', $data);
});

/**
 * Run the Router
 */

if (isset($_GET['run_api_router']) && $_GET['run_api_router']) {
    // Run Slim
    $app->response()->header('Content-Type', 'application/json; charset=utf-8');
    $app->run();
}<|MERGE_RESOLUTION|>--- conflicted
+++ resolved
@@ -34,7 +34,6 @@
 
 use Directus\Authentication\RequestNonceProvider;
 use Directus\Bootstrap;
-<<<<<<< HEAD
 use Directus\Database\SchemaManager;
 use Directus\Database\TableGateway\DirectusActivityTableGateway;
 use Directus\Database\TableGateway\DirectusBookmarksTableGateway;
@@ -48,21 +47,6 @@
 use Directus\Database\TableGateway\DirectusUsersTableGateway;
 use Directus\Database\TableGateway\RelationalTableGateway as TableGateway;
 use Directus\Database\TableSchema;
-=======
-use Directus\Db\SchemaManager;
-use Directus\Db\TableGateway\DirectusActivityTableGateway;
-use Directus\Db\TableGateway\DirectusBookmarksTableGateway;
-use Directus\Db\TableGateway\DirectusGroupsTableGateway;
-use Directus\Db\TableGateway\DirectusMessagesRecipientsTableGateway;
-use Directus\Db\TableGateway\DirectusMessagesTableGateway;
-use Directus\Db\TableGateway\DirectusPreferencesTableGateway;
-use Directus\Db\TableGateway\DirectusPrivilegesTableGateway;
-use Directus\Db\TableGateway\DirectusSettingsTableGateway;
-use Directus\Db\TableGateway\DirectusUiTableGateway;
-use Directus\Db\TableGateway\DirectusUsersTableGateway;
-use Directus\Db\TableGateway\RelationalTableGatewayWithConditions as TableGateway;
-use Directus\Db\TableSchema;
->>>>>>> c28b76b3
 use Directus\Exception\ExceptionHandler;
 use Directus\Mail\Mail;
 use Directus\MemcacheProvider;
@@ -296,33 +280,24 @@
  * Authentication
  */
 
-<<<<<<< HEAD
 $DirectusUsersTableGateway = new DirectusUsersTableGateway($ZendDb, $acl);
 $authentication->setUserCacheRefreshProvider(function ($userId) use ($DirectusUsersTableGateway) {
+    static $users = [];
+
+    if (isset($users[$userId])) {
+        return $users[$userId];
+    }
+
     $cacheFn = function () use ($userId, $DirectusUsersTableGateway) {
         return $DirectusUsersTableGateway->find($userId);
     };
 
-    $cacheKey = MemcacheProvider::getKeyDirectusUserFind($userId);
+    // $cacheKey = MemcacheProvider::getKeyDirectusUserFind($userId);
     // $user = $DirectusUsersTableGateway->memcache->getOrCache($cacheKey, $cacheFn, 10800);
     $user = $cacheFn();
-=======
-$DirectusUsersTableGateway = new DirectusUsersTableGateway($acl, $ZendDb);
-Auth::setUserCacheRefreshProvider(function ($userId) use ($DirectusUsersTableGateway) {
-    static $users = [];
-    $cacheFn = function () use ($userId, $DirectusUsersTableGateway) {
-        return $DirectusUsersTableGateway->find($userId);
-    };
-    if (isset($users[$userId])) {
-        return $users[$userId];
-    }
-
-    $cacheKey = MemcacheProvider::getKeyDirectusUserFind($userId);
-    $user = $DirectusUsersTableGateway->memcache->getOrCache($cacheKey, $cacheFn, 10800);
 
     $users[$userId] = $user;
 
->>>>>>> c28b76b3
     return $user;
 });
 
@@ -518,8 +493,6 @@
     $app->get('/messages/recipients/?', '\Directus\API\Routes\A1\Messages:recipients');
     $app->post('/comments/?', '\Directus\API\Routes\A1\Messages:comments');
 
-<<<<<<< HEAD
-=======
     // =============================================================================
     // USERS
     // =============================================================================
@@ -528,7 +501,6 @@
     $app->map('/users/:id/?', '\Directus\API\Routes\A1\Users:get')
         ->via('DELETE', 'GET', 'PUT', 'PATCH');
 
->>>>>>> c28b76b3
     // =============================================================================
     // DEBUG
     // =============================================================================
@@ -569,7 +541,6 @@
     return JsonView::render($response);
 })->name('request_token');
 
-<<<<<<< HEAD
 $app->post("/$v/auth/login/?", function () use ($app, $ZendDb, $acl, $requestNonceProvider, $authentication) {
 
     $response = [
@@ -581,11 +552,6 @@
     if ($authentication->loggedIn()) {
         $response['success'] = true;
         return JsonView::render($response);
-=======
-$app->post("/$v/auth/login/?", function () use ($app, $ZendDb, $acl, $requestNonceProvider) {
-    if (Auth::loggedIn()) {
-        return JsonView::render(['success' => true]);
->>>>>>> c28b76b3
     }
 
     $req = $app->request();
@@ -623,18 +589,14 @@
     }
 
     // @todo: Login should fail on correct information when user is not active.
-<<<<<<< HEAD
     $response['success'] = $authentication->login($user['id'], $user['password'], $user['salt'], $password);
-=======
-    $loginSuccessful = Auth::login($user['id'], $user['password'], $user['salt'], $password);
-
-    if (!$loginSuccessful) {
+
+    if (!$response['success']) {
         return JsonView::render([
             'message' => __t('incorrect_email_or_password'),
             'success' => false
         ]);
     }
->>>>>>> c28b76b3
 
     // When the credentials are correct but the user is Inactive
     $userHasStatusColumn = array_key_exists(STATUS_COLUMN_NAME, $user);
@@ -643,7 +605,6 @@
         $isUserActive = true;
     }
 
-<<<<<<< HEAD
     if ($response['success'] && !$isUserActive) {
         $authentication->logout();
         $response['success'] = false;
@@ -656,18 +617,6 @@
         $acl->setUserId($user['id']);
         $acl->setGroupId($user['group']);
 
-=======
-    if ($loginSuccessful  && !$isUserActive) {
-        Auth::logout();
-
-        return JsonView::render([
-            'success' => false,
-            'message' => __t('login_error_user_is_not_active')
-        ]);
-    }
-
-    if ($loginSuccessful) {
->>>>>>> c28b76b3
         $app->emitter->run('directus.authenticated', [$app, $user]);
         $app->emitter->run('directus.authenticated.admin', [$app, $user]);
 
