--- conflicted
+++ resolved
@@ -1,17 +1,8 @@
-<<<<<<< HEAD
 import { useFieldsStore, useRelationsStore } from '@/stores/';
-import { Relation } from '@/types';
-import { Field } from '@directus/shared/types';
-import { getRelationType } from '@/utils/get-relation-type';
+import { Field, Relation } from '@directus/shared/types';
+import { getRelationType } from '@directus/shared/utils';
 import { get, set } from 'lodash';
 import { computed, Ref, ref, ComputedRef } from 'vue';
-=======
-import { useCollectionsStore, useFieldsStore, useRelationsStore } from '@/stores/';
-import { Field, Relation } from '@directus/shared/types';
-import { getRelationType } from '@directus/shared/utils';
-import { cloneDeep, orderBy } from 'lodash';
-import { Ref, ref, watch } from 'vue';
->>>>>>> abdabe24
 
 type FieldTree = Record<string, FieldInfo>;
 type FieldInfo = { name: string; field: string; children: FieldTree; collection: string; type: string };
