--- conflicted
+++ resolved
@@ -1,11 +1,7 @@
 <template>
 	<v-list-item
-<<<<<<< HEAD
-		v-if="field.children === undefined || depth === 0"
-=======
 		v-if="field.children === undefined"
 		:disabled="field.disabled"
->>>>>>> ced2c6b9
 		@click="$emit('add', `${parent ? parent + '.' : ''}${field.field}`)"
 	>
 		<v-list-item-content>{{ field.name }}</v-list-item-content>
